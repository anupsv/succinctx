use core::marker::PhantomData;

use plonky2::field::extension::Extendable;
use plonky2::gadgets::arithmetic::EqualityGenerator;
use plonky2::gadgets::arithmetic_extension::QuotientGeneratorExtension;
use plonky2::gadgets::range_check::LowHighGenerator;
use plonky2::gadgets::split_base::BaseSumGenerator;
use plonky2::gadgets::split_join::{SplitGenerator, WireSplitGenerator};
use plonky2::gates::arithmetic_base::ArithmeticBaseGenerator;
use plonky2::gates::arithmetic_extension::ArithmeticExtensionGenerator;
use plonky2::gates::base_sum::BaseSplitGenerator;
use plonky2::gates::coset_interpolation::InterpolationGenerator;
use plonky2::gates::exponentiation::ExponentiationGenerator;
use plonky2::gates::lookup::LookupGenerator;
use plonky2::gates::lookup_table::LookupTableGenerator;
use plonky2::gates::multiplication_extension::MulExtensionGenerator;
use plonky2::gates::poseidon::PoseidonGenerator;
use plonky2::gates::poseidon_mds::PoseidonMdsGenerator;
use plonky2::gates::random_access::RandomAccessGenerator;
use plonky2::gates::reducing::ReducingGenerator;
use plonky2::gates::reducing_extension::ReducingGenerator as ReducingExtensionGenerator;
use plonky2::hash::hash_types::RichField;
use plonky2::iop::generator::{
    ConstantGenerator, CopyGenerator, NonzeroTestGenerator, RandomValueGenerator,
};
use plonky2::plonk::circuit_data::CommonCircuitData;
use plonky2::plonk::config::{AlgebraicHasher, GenericConfig};
use plonky2::recursion::dummy_circuit::DummyProofGenerator;
use plonky2::util::serialization::{Buffer, IoResult, WitnessGeneratorSerializer};

<<<<<<< HEAD
use crate::frontend::eth::storage::generators::storage::EthStorageProofGenerator;
use crate::frontend::eth::storage::generators::storage::EthLogGenerator;
use crate::frontend::eth::storage::generators::block::EthBlockGenerator;
=======
use crate::frontend::eth::storage::generators::block::EthBlockGenerator;
use crate::frontend::eth::storage::generators::storage::{
    EthStorageKeyGenerator, EthStorageProofGenerator,
};
use crate::frontend::hash::keccak::keccak256::Keccack256Generator;
>>>>>>> 3e5f281d

#[macro_export]
macro_rules! impl_generator_serializer {
    ($serializer:ty, $( $generator:ty, $name:expr ),* $(,)* ) => {
        fn read_generator(
            &self,
            buf: &mut Buffer,
            common_data: &CommonCircuitData<F, D>,
        ) -> IoResult<plonky2::iop::generator::WitnessGeneratorRef<F, D>> {
            let tag = plonky2::util::serialization::Read::read_u32(buf)?;
            read_generator_impl! {
                buf,
                tag,
                common_data,
                $( $generator ),*
            }
        }

        fn write_generator(
            &self,
            buf: &mut Vec<u8>,
            generator: &plonky2::iop::generator::WitnessGeneratorRef<F, D>,
            common_data: &CommonCircuitData<F, D>,
        ) -> IoResult<()> {
            let tag = get_generator_tag_impl! {
                generator,
                $( $generator, $name ),*
            }?;
            plonky2::util::serialization::Write::write_u32(buf, tag)?;
            generator.0.serialize(buf, common_data)?;
            Ok(())
        }
    };
}

#[macro_export]
macro_rules! get_generator_tag_impl {
    ($generator:expr, $( $generator_type:ty, $name:expr),+ ) => {{
        let mut i = 0..;
        $(if let (tag, true) = (i.next().unwrap(), $generator.0.id() == $name) {
            Ok(tag)
        } else)*
        {
            log::log!(log::Level::Error, "attempted to serialize generator with id {} which is unsupported by this generator serializer", $generator.0.id());
            Err(plonky2::util::serialization::IoError)
        }
    }};
}

#[macro_export]
macro_rules! read_generator_impl {
    ($buf:expr, $tag:expr, $common:expr, $($generator_types:ty),+) => {{
        let tag = $tag;
        let buf = $buf;
        let mut i = 0..;

        $(if tag == i.next().unwrap() {
        let generator =
            <$generator_types as plonky2::iop::generator::SimpleGenerator<F, D>>::deserialize(buf, $common)?;
        Ok(plonky2::iop::generator::WitnessGeneratorRef::<F, D>::new(
            plonky2::iop::generator::SimpleGenerator::<F, D>::adapter(generator),
        ))
        } else)*
        {
            Err(plonky2::util::serialization::IoError)
        }
    }};
}

pub struct CustomGeneratorSerializer<C: GenericConfig<D>, const D: usize> {
    pub _phantom: PhantomData<C>,
}

impl<F, C, const D: usize> WitnessGeneratorSerializer<F, D> for CustomGeneratorSerializer<C, D>
where
    F: RichField + Extendable<D>,
    C: GenericConfig<D, F = F> + 'static,
    C::Hasher: AlgebraicHasher<F>,
{
    impl_generator_serializer! {
        CustomGeneratorSerializer,
        DummyProofGenerator<F, C, D>, "DummyProofGenerator",
        ArithmeticBaseGenerator<F, D>, "ArithmeticBaseGenerator",
        ConstantGenerator<F>, "ConstantGenerator",
        PoseidonGenerator<F, D>, "PoseidonGenerator",
        PoseidonMdsGenerator<D>, "PoseidonMdsGenerator",
        RandomValueGenerator, "RandomValueGenerator",
        ArithmeticBaseGenerator<F, D>, "ArithmeticBaseGenerator",
        ArithmeticExtensionGenerator<F, D>, "ArithmeticExtensionGenerator",
        BaseSplitGenerator<2>, "BaseSplitGenerator",
        BaseSumGenerator<2>, "BaseSumGenerator",
        CopyGenerator, "CopyGenerator",
        DummyProofGenerator<F, C, D>, "DummyProofGenerator",
        EqualityGenerator, "EqualityGenerator",
        ExponentiationGenerator<F, D>, "ExponentiationGenerator",
        InterpolationGenerator<F, D>, "InterpolationGenerator",
        LookupGenerator, "LookupGenerator",
        LookupTableGenerator, "LookupTableGenerator",
        LowHighGenerator, "LowHighGenerator",
        MulExtensionGenerator<F, D>, "MulExtensionGenerator",
        NonzeroTestGenerator, "NonzeroTestGenerator",
        PoseidonGenerator<F, D>, "PoseidonGenerator",
        PoseidonMdsGenerator<D>, "PoseidonMdsGenerator",
        QuotientGeneratorExtension<D>, "QuotientGeneratorExtension",
        RandomAccessGenerator<F, D>, "RandomAccessGenerator",
        RandomValueGenerator, "RandomValueGenerator",
        ReducingGenerator<D>, "ReducingGenerator",
        ReducingExtensionGenerator<D>, "ReducingExtensionGenerator",
        SplitGenerator, "SplitGenerator",
        WireSplitGenerator, "WireSplitGenerator",
        EthStorageProofGenerator<F, D>, "EthStorageProofGenerator",
<<<<<<< HEAD
        EthLogGenerator<F, D>, "EthLogGenerator",
        EthBlockGenerator<F, D>, "EthBlockGenerator",
=======
        EthStorageKeyGenerator<F, D>, "EthStorageKeyGenerator",
        EthBlockGenerator<F, D>, "EthBlockGenerator",
        Keccack256Generator<F, D>, "Keccak256Generator"
>>>>>>> 3e5f281d
    }
}<|MERGE_RESOLUTION|>--- conflicted
+++ resolved
@@ -28,17 +28,11 @@
 use plonky2::recursion::dummy_circuit::DummyProofGenerator;
 use plonky2::util::serialization::{Buffer, IoResult, WitnessGeneratorSerializer};
 
-<<<<<<< HEAD
-use crate::frontend::eth::storage::generators::storage::EthStorageProofGenerator;
-use crate::frontend::eth::storage::generators::storage::EthLogGenerator;
-use crate::frontend::eth::storage::generators::block::EthBlockGenerator;
-=======
 use crate::frontend::eth::storage::generators::block::EthBlockGenerator;
 use crate::frontend::eth::storage::generators::storage::{
-    EthStorageKeyGenerator, EthStorageProofGenerator,
+    EthStorageKeyGenerator, EthStorageProofGenerator, EthLogGenerator
 };
 use crate::frontend::hash::keccak::keccak256::Keccack256Generator;
->>>>>>> 3e5f281d
 
 #[macro_export]
 macro_rules! impl_generator_serializer {
@@ -150,13 +144,9 @@
         SplitGenerator, "SplitGenerator",
         WireSplitGenerator, "WireSplitGenerator",
         EthStorageProofGenerator<F, D>, "EthStorageProofGenerator",
-<<<<<<< HEAD
         EthLogGenerator<F, D>, "EthLogGenerator",
         EthBlockGenerator<F, D>, "EthBlockGenerator",
-=======
         EthStorageKeyGenerator<F, D>, "EthStorageKeyGenerator",
-        EthBlockGenerator<F, D>, "EthBlockGenerator",
         Keccack256Generator<F, D>, "Keccak256Generator"
->>>>>>> 3e5f281d
     }
 }