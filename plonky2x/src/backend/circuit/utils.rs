--- conflicted
+++ resolved
@@ -28,18 +28,15 @@
 use plonky2::recursion::dummy_circuit::DummyProofGenerator;
 use plonky2::util::serialization::{Buffer, IoResult, WitnessGeneratorSerializer};
 
-<<<<<<< HEAD
 use crate::frontend::eth::storage::generators::storage::EthStorageProofGenerator;
 use crate::frontend::eth::storage::generators::storage::EthAccountProofGenerator;
 use crate::frontend::eth::storage::generators::block::EthBlockGenerator;
 
-=======
 use crate::frontend::eth::storage::generators::block::EthBlockGenerator;
 use crate::frontend::eth::storage::generators::storage::{
     EthStorageKeyGenerator, EthStorageProofGenerator,
 };
 use crate::frontend::hash::keccak::keccak256::Keccack256Generator;
->>>>>>> 3e5f281d
 
 #[macro_export]
 macro_rules! impl_generator_serializer {
@@ -151,13 +148,9 @@
         SplitGenerator, "SplitGenerator",
         WireSplitGenerator, "WireSplitGenerator",
         EthStorageProofGenerator<F, D>, "EthStorageProofGenerator",
-<<<<<<< HEAD
         EthAccountProofGenerator<F, D>, "EthAccountProofGenerator",
-        EthBlockGenerator<F, D>, "EthBlockGenerator",
-=======
         EthStorageKeyGenerator<F, D>, "EthStorageKeyGenerator",
         EthBlockGenerator<F, D>, "EthBlockGenerator",
         Keccack256Generator<F, D>, "Keccak256Generator"
->>>>>>> 3e5f281d
     }
 }