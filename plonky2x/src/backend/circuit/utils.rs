--- conflicted
+++ resolved
@@ -30,11 +30,7 @@
 
 use crate::frontend::eth::storage::generators::block::EthBlockGenerator;
 use crate::frontend::eth::storage::generators::storage::{
-<<<<<<< HEAD
-    EthAccountProofGenerator, EthStorageKeyGenerator, EthStorageProofGenerator,
-=======
-    EthLogGenerator, EthStorageKeyGenerator, EthStorageProofGenerator,
->>>>>>> 40183060
+    EthAccountProofGenerator, EthStorageKeyGenerator, EthStorageProofGenerator, EthLogGenerator
 };
 use crate::frontend::hash::keccak::keccak256::Keccack256Generator;
 
@@ -148,14 +144,10 @@
         SplitGenerator, "SplitGenerator",
         WireSplitGenerator, "WireSplitGenerator",
         EthStorageProofGenerator<F, D>, "EthStorageProofGenerator",
-<<<<<<< HEAD
         EthAccountProofGenerator<F, D>, "EthAccountProofGenerator",
         EthStorageKeyGenerator<F, D>, "EthStorageKeyGenerator",
-=======
         EthLogGenerator<F, D>, "EthLogGenerator",
->>>>>>> 40183060
         EthBlockGenerator<F, D>, "EthBlockGenerator",
-        EthStorageKeyGenerator<F, D>, "EthStorageKeyGenerator",
         Keccack256Generator<F, D>, "Keccak256Generator"
     }
 }