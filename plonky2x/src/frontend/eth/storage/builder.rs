--- conflicted
+++ resolved
@@ -3,11 +3,8 @@
 
 use super::generators::block::EthBlockGenerator;
 use super::generators::storage::{
-<<<<<<< HEAD
     EthAccountProofGenerator, EthStorageKeyGenerator, EthStorageProofGenerator,
-=======
-    EthLogGenerator, EthStorageKeyGenerator, EthStorageProofGenerator,
->>>>>>> 40183060
+    EthLogGenerator,
 };
 use super::vars::{EthAccountVariable, EthHeaderVariable, EthLogVariable};
 use crate::frontend::builder::CircuitBuilder;
@@ -79,11 +76,7 @@
 
     use super::*;
     use crate::frontend::eth::storage::utils::get_map_storage_location;
-<<<<<<< HEAD
-    use crate::frontend::eth::storage::vars::{EthAccount, EthHeader};
-=======
-    use crate::frontend::eth::storage::vars::{EthHeader, EthLog};
->>>>>>> 40183060
+    use crate::frontend::eth::storage::vars::{EthAccount, EthHeader, EthLog};
     use crate::prelude::CircuitBuilderX;
     use crate::utils::{address, bytes32};
 
