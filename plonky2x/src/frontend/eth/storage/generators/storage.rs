--- conflicted
+++ resolved
@@ -13,11 +13,8 @@
 use tokio::runtime::Runtime;
 
 use crate::frontend::builder::CircuitBuilder;
-<<<<<<< HEAD
 use crate::frontend::eth::storage::vars::{EthAccount, EthAccountVariable};
-=======
 use crate::frontend::eth::storage::utils::get_map_storage_location;
->>>>>>> 3e5f281d
 use crate::frontend::eth::utils::u256_to_h256_be;
 use crate::frontend::eth::vars::AddressVariable;
 use crate::frontend::uint::uint256::U256Variable;
@@ -126,7 +123,6 @@
 }
 
 #[derive(Debug, Clone)]
-<<<<<<< HEAD
 pub struct EthAccountProofGenerator<F: RichField + Extendable<D>, const D: usize> {
     address: AddressVariable,
     block_hash: Bytes32Variable,
@@ -148,59 +144,26 @@
             block_hash,
             value,
             chain_id,
-=======
-pub struct EthStorageKeyGenerator<F: RichField + Extendable<D>, const D: usize> {
-    mapping_location: U256Variable,
-    map_key: Bytes32Variable,
-    pub value: Bytes32Variable,
-    _phantom: PhantomData<F>,
-}
-
-impl<F: RichField + Extendable<D>, const D: usize> EthStorageKeyGenerator<F, D> {
-    pub fn new(
-        builder: &mut CircuitBuilder<F, D>,
-        mapping_location: U256Variable,
-        map_key: Bytes32Variable,
-    ) -> EthStorageKeyGenerator<F, D> {
-        let value = builder.init::<Bytes32Variable>();
-        EthStorageKeyGenerator {
-            mapping_location,
-            map_key,
-            value,
->>>>>>> 3e5f281d
             _phantom: PhantomData::<F>,
         }
     }
 }
 
 impl<F: RichField + Extendable<D>, const D: usize> SimpleGenerator<F, D>
-<<<<<<< HEAD
     for EthAccountProofGenerator<F, D>
 {
     fn id(&self) -> String {
         "EthAccountProofGenerator".to_string()
-=======
-    for EthStorageKeyGenerator<F, D>
-{
-    fn id(&self) -> String {
-        "EthStorageKeyGenerator".to_string()
->>>>>>> 3e5f281d
     }
 
     fn dependencies(&self) -> Vec<Target> {
         let mut targets = Vec::new();
-<<<<<<< HEAD
         targets.extend(self.address.targets());
         targets.extend(self.block_hash.targets());
-=======
-        targets.extend(self.mapping_location.targets());
-        targets.extend(self.map_key.targets());
->>>>>>> 3e5f281d
         targets
     }
 
     fn run_once(&self, witness: &PartitionWitness<F>, buffer: &mut GeneratedValues<F>) {
-<<<<<<< HEAD
         let address = self.address.get(witness);
         let block_hash = self.block_hash.get(witness);
         let provider = get_provider(self.chain_id);
@@ -229,33 +192,20 @@
                 storage_hash: result.storage_hash,
             },
         );
-=======
-        let mapping_location = self.mapping_location.get(witness);
-        let map_key = self.map_key.get(witness);
-
-        let location = get_map_storage_location(mapping_location.as_u128(), map_key);
-        self.value.set(buffer, location);
->>>>>>> 3e5f281d
     }
 
     #[allow(unused_variables)]
     fn serialize(&self, dst: &mut Vec<u8>, common_data: &CommonCircuitData<F, D>) -> IoResult<()> {
-<<<<<<< HEAD
         let chain_id_bytes = self.chain_id.to_be_bytes();
         dst.write_all(&chain_id_bytes)?;
 
         dst.write_target_vec(&self.block_hash.targets())?;
         dst.write_target_vec(&self.address.targets())?;
-=======
-        dst.write_target_vec(&self.mapping_location.targets())?;
-        dst.write_target_vec(&self.map_key.targets())?;
->>>>>>> 3e5f281d
         dst.write_target_vec(&self.value.targets())
     }
 
     #[allow(unused_variables)]
     fn deserialize(src: &mut Buffer, common_data: &CommonCircuitData<F, D>) -> IoResult<Self> {
-<<<<<<< HEAD
         let mut chain_id_bytes = [0u8; 8];
         src.read_exact(&mut chain_id_bytes)?;
         let chain_id = u64::from_be_bytes(chain_id_bytes);
@@ -277,7 +227,66 @@
             block_hash,
             value,
             chain_id,
-=======
+            _phantom: PhantomData::<F>,
+        })
+    }
+}
+
+#[derive(Debug, Clone)]
+pub struct EthStorageKeyGenerator<F: RichField + Extendable<D>, const D: usize> {
+    mapping_location: U256Variable,
+    map_key: Bytes32Variable,
+    pub value: Bytes32Variable,
+    _phantom: PhantomData<F>,
+}
+
+impl<F: RichField + Extendable<D>, const D: usize> EthStorageKeyGenerator<F, D> {
+    pub fn new(
+        builder: &mut CircuitBuilder<F, D>,
+        mapping_location: U256Variable,
+        map_key: Bytes32Variable,
+    ) -> EthStorageKeyGenerator<F, D> {
+        let value = builder.init::<Bytes32Variable>();
+        EthStorageKeyGenerator {
+            mapping_location,
+            map_key,
+            value,
+            _phantom: PhantomData::<F>,
+        }
+    }
+}
+
+impl<F: RichField + Extendable<D>, const D: usize> SimpleGenerator<F, D>
+    for EthStorageKeyGenerator<F, D>
+{
+    fn id(&self) -> String {
+        "EthStorageKeyGenerator".to_string()
+    }
+
+    fn dependencies(&self) -> Vec<Target> {
+        let mut targets = Vec::new();
+        targets.extend(self.mapping_location.targets());
+        targets.extend(self.map_key.targets());
+        targets
+    }
+
+    fn run_once(&self, witness: &PartitionWitness<F>, buffer: &mut GeneratedValues<F>) {
+        let mapping_location = self.mapping_location.get(witness);
+        let map_key = self.map_key.get(witness);
+
+        let location = get_map_storage_location(mapping_location.as_u128(), map_key);
+        self.value.set(buffer, location);
+    }
+
+    #[allow(unused_variables)]
+    fn serialize(&self, dst: &mut Vec<u8>, common_data: &CommonCircuitData<F, D>) -> IoResult<()> {
+        dst.write_target_vec(&self.mapping_location.targets())?;
+        dst.write_target_vec(&self.map_key.targets())?;
+        dst.write_target_vec(&self.value.targets())
+    }
+
+    #[allow(unused_variables)]
+    fn deserialize(src: &mut Buffer, common_data: &CommonCircuitData<F, D>) -> IoResult<Self> {
         let mapping_location_targets = src.read_target_vec()?;
         let mapping_location = U256Variable::from_targets(&mapping_location_targets);
 
@@ -291,7 +300,6 @@
             mapping_location,
             map_key,
             value,
->>>>>>> 3e5f281d
             _phantom: PhantomData::<F>,
         })
     }
