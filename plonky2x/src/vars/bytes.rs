--- conflicted
+++ resolved
@@ -6,7 +6,7 @@
 use plonky2::iop::target::Target;
 use plonky2::iop::witness::{Witness, WitnessWrite};
 
-use super::{CircuitVariable, FieldSerializable};
+use super::{ByteSerializable, CircuitVariable, EvmVariable, FieldSerializable};
 use crate::builder::CircuitBuilder;
 use crate::ops::{BitAnd, BitOr, BitXor, Not, RotateLeft, RotateRight, Shl, Shr, Zero};
 use crate::vars::ByteVariable;
@@ -16,11 +16,7 @@
 pub struct BytesVariable<const N: usize>(pub [ByteVariable; N]);
 
 impl<const N: usize> CircuitVariable for BytesVariable<N> {
-<<<<<<< HEAD
     type ValueType<F: RichField> = [u8; N];
-=======
-    type ValueType<F: Debug> = [u8; N];
->>>>>>> 798d4af4
 
     fn init<F: RichField + Extendable<D>, const D: usize>(
         builder: &mut CircuitBuilder<F, D>,
@@ -37,13 +33,8 @@
         Self(array![i => ByteVariable::from_targets(&targets[i*8..(i+1)*8]); N])
     }
 
-<<<<<<< HEAD
     fn get<F: RichField, W: Witness<F>>(&self, witness: &W) -> Self::ValueType<F> {
         self.0.map(|b| b.get(witness))
-=======
-    fn value<F: RichField, W: Witness<F>>(&self, witness: &W) -> Self::ValueType<F> {
-        self.0.map(|b| b.value(witness))
->>>>>>> 798d4af4
     }
 
     fn set<F: RichField, W: WitnessWrite<F>>(&self, witness: &mut W, value: Self::ValueType<F>) {
@@ -59,6 +50,25 @@
     }
 }
 
+impl<const N: usize> EvmVariable for BytesVariable<N> {
+    type ValueType<F: RichField> = [u8; N];
+
+    fn bytes<F: RichField + Extendable<D>, const D: usize>(
+        &self,
+        builder: &mut CircuitBuilder<F, D>,
+    ) -> Vec<ByteVariable> {
+        self.0.iter().flat_map(|b| b.bytes(builder)).collect()
+    }
+
+    fn from_bytes<F: RichField + Extendable<D>, const D: usize>(
+        builder: &mut CircuitBuilder<F, D>,
+        bytes: &[ByteVariable],
+    ) -> Self {
+        assert_eq!(bytes.len(), N * 8);
+        Self(array![i => ByteVariable::from_bytes(builder, &bytes[i*8..(i+1)*8]); N])
+    }
+}
+
 impl<F: RichField, const N: usize> FieldSerializable<F> for [u8; N] {
     fn nb_elements() -> usize {
         N * 8
@@ -73,6 +83,25 @@
         let mut acc = [0u8; N];
         for i in 0..N {
             acc[i] = u8::from_elements(&elements[i * 8..(i + 1) * 8]);
+        }
+        acc
+    }
+}
+
+impl<F: RichField, const N: usize> ByteSerializable<F> for [u8; N] {
+    fn nb_bytes() -> usize {
+        N
+    }
+
+    fn bytes(&self) -> Vec<u8> {
+        self.to_vec()
+    }
+
+    fn from_bytes(bytes: &[u8]) -> Self {
+        assert_eq!(bytes.len(), N);
+        let mut acc = [0u8; N];
+        for i in 0..N {
+            acc[i] = bytes[i];
         }
         acc
     }
