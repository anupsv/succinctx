use plonky2::field::extension::Extendable;
use plonky2::hash::hash_types::RichField;
use plonky2::iop::target::Target;
use plonky2::iop::witness::{Witness, WitnessWrite};

use crate::builder::CircuitBuilder;
use crate::eth::vars::BLSPubkeyVariable;
use crate::ethutils::beacon::BeaconValidator;
use crate::utils::{bytes, bytes32, hex};
use crate::vars::{BoolVariable, Bytes32Variable, CircuitVariable, U256Variable};

#[derive(Debug, Clone, Copy)]
pub struct BeaconValidatorVariable {
    pub pubkey: BLSPubkeyVariable,
    pub withdrawal_credentials: Bytes32Variable,
    pub effective_balance: U256Variable,
    pub slashed: BoolVariable,
    pub activation_eligibility_epoch: U256Variable,
    pub activation_epoch: U256Variable,
    pub exit_epoch: U256Variable,
    pub withdrawable_epoch: U256Variable,
}

impl CircuitVariable for BeaconValidatorVariable {
    type ValueType<F> = BeaconValidator;

    fn init<F: RichField + Extendable<D>, const D: usize>(
        builder: &mut CircuitBuilder<F, D>,
    ) -> Self {
        Self {
            pubkey: BLSPubkeyVariable::init(builder),
            withdrawal_credentials: Bytes32Variable::init(builder),
            effective_balance: U256Variable::init(builder),
            slashed: BoolVariable::init(builder),
            activation_eligibility_epoch: U256Variable::init(builder),
            activation_epoch: U256Variable::init(builder),
            exit_epoch: U256Variable::init(builder),
            withdrawable_epoch: U256Variable::init(builder),
        }
    }

    fn constant<F: RichField + Extendable<D>, const D: usize>(
        builder: &mut CircuitBuilder<F, D>,
        value: Self::ValueType<F>,
    ) -> Self {
        Self {
            pubkey: BLSPubkeyVariable::constant(builder, bytes!(value.pubkey)),
            withdrawal_credentials: Bytes32Variable::constant(
                builder,
                bytes32!(value.withdrawal_credentials),
            ),
            effective_balance: U256Variable::constant(builder, value.effective_balance.into()),
            slashed: BoolVariable::constant(builder, value.slashed),
            activation_eligibility_epoch: U256Variable::constant(
                builder,
                value.activation_eligibility_epoch.into(),
            ),
            activation_epoch: U256Variable::constant(builder, value.activation_epoch.into()),
            exit_epoch: U256Variable::constant(builder, value.exit_epoch.unwrap_or(0).into()),
            withdrawable_epoch: U256Variable::constant(
                builder,
                value.withdrawable_epoch.unwrap_or(0).into(),
            ),
        }
    }

    fn targets(&self) -> Vec<Target> {
        let mut targets = Vec::new();
        targets.extend(self.pubkey.targets());
        targets.extend(self.withdrawal_credentials.targets());
        targets.extend(self.effective_balance.targets());
        targets.extend(self.slashed.targets());
        targets.extend(self.activation_eligibility_epoch.targets());
        targets.extend(self.activation_epoch.targets());
        targets.extend(self.exit_epoch.targets());
        targets.extend(self.withdrawable_epoch.targets());
        targets
    }

<<<<<<< HEAD
    fn from_targets(targets: &[Target]) -> Self {
        let mut ptr = 0;
        let pubkey = BLSPubkeyVariable::from_targets(&targets[ptr..ptr + 384]);
        ptr += 384;
        let withdrawal_credentials = Bytes32Variable::from_targets(&targets[ptr..ptr + 256]);
        ptr += 256;
        let effective_balance = U256Variable::from_targets(&targets[ptr..ptr + 4]);
        ptr += 4;
        let slashed = BoolVariable::from_targets(&targets[ptr..ptr + 1]);
        ptr += 1;
        let activation_eligibility_epoch = U256Variable::from_targets(&targets[ptr..ptr + 4]);
        ptr += 4;
        let activation_epoch = U256Variable::from_targets(&targets[ptr..ptr + 4]);
        ptr += 4;
        let exit_epoch = U256Variable::from_targets(&targets[ptr..ptr + 4]);
        ptr += 4;
        let withdrawable_epoch = U256Variable::from_targets(&targets[ptr..ptr + 4]);
        Self {
            pubkey,
            withdrawal_credentials,
            effective_balance,
            slashed,
            activation_eligibility_epoch,
            activation_epoch,
            exit_epoch,
            withdrawable_epoch,
        }
    }

    fn value<F: RichField, W: Witness<F>>(&self, witness: &W) -> Self::ValueType {
=======
    fn value<F: RichField, W: Witness<F>>(&self, witness: &W) -> Self::ValueType<F> {
>>>>>>> aa7ee85b
        BeaconValidator {
            pubkey: hex!(self.pubkey.value(witness)),
            withdrawal_credentials: hex!(self.withdrawal_credentials.value(witness)),
            effective_balance: self.effective_balance.value(witness).as_u64(),
            slashed: self.slashed.value(witness),
            activation_eligibility_epoch: self.activation_eligibility_epoch.value(witness).as_u64(),
            activation_epoch: self.activation_epoch.value(witness).as_u64(),
            exit_epoch: Some(self.exit_epoch.value(witness).as_u64()),
            withdrawable_epoch: Some(self.withdrawable_epoch.value(witness).as_u64()),
        }
    }

    fn set<F: RichField, W: WitnessWrite<F>>(&self, witness: &mut W, value: Self::ValueType<F>) {
        self.pubkey.set(witness, bytes!(value.pubkey));
        self.withdrawal_credentials
            .set(witness, bytes32!(value.withdrawal_credentials));
        self.effective_balance
            .set(witness, value.effective_balance.into());
        self.slashed.set(witness, value.slashed);
        self.activation_eligibility_epoch
            .set(witness, value.activation_eligibility_epoch.into());
        self.activation_epoch
            .set(witness, value.activation_epoch.into());
        self.exit_epoch
            .set(witness, value.exit_epoch.unwrap_or(0).into());
        self.withdrawable_epoch
            .set(witness, value.withdrawable_epoch.unwrap_or(0).into());
    }
}<|MERGE_RESOLUTION|>--- conflicted
+++ resolved
@@ -77,40 +77,7 @@
         targets
     }
 
-<<<<<<< HEAD
-    fn from_targets(targets: &[Target]) -> Self {
-        let mut ptr = 0;
-        let pubkey = BLSPubkeyVariable::from_targets(&targets[ptr..ptr + 384]);
-        ptr += 384;
-        let withdrawal_credentials = Bytes32Variable::from_targets(&targets[ptr..ptr + 256]);
-        ptr += 256;
-        let effective_balance = U256Variable::from_targets(&targets[ptr..ptr + 4]);
-        ptr += 4;
-        let slashed = BoolVariable::from_targets(&targets[ptr..ptr + 1]);
-        ptr += 1;
-        let activation_eligibility_epoch = U256Variable::from_targets(&targets[ptr..ptr + 4]);
-        ptr += 4;
-        let activation_epoch = U256Variable::from_targets(&targets[ptr..ptr + 4]);
-        ptr += 4;
-        let exit_epoch = U256Variable::from_targets(&targets[ptr..ptr + 4]);
-        ptr += 4;
-        let withdrawable_epoch = U256Variable::from_targets(&targets[ptr..ptr + 4]);
-        Self {
-            pubkey,
-            withdrawal_credentials,
-            effective_balance,
-            slashed,
-            activation_eligibility_epoch,
-            activation_epoch,
-            exit_epoch,
-            withdrawable_epoch,
-        }
-    }
-
-    fn value<F: RichField, W: Witness<F>>(&self, witness: &W) -> Self::ValueType {
-=======
     fn value<F: RichField, W: Witness<F>>(&self, witness: &W) -> Self::ValueType<F> {
->>>>>>> aa7ee85b
         BeaconValidator {
             pubkey: hex!(self.pubkey.value(witness)),
             withdrawal_credentials: hex!(self.withdrawal_credentials.value(witness)),
