<<<<<<< HEAD
pub mod serializer;
=======
use std::sync::Once;

use log::LevelFilter;
>>>>>>> d4c51c88

pub macro bytes32($hex_literal:expr) {
    $hex_literal.parse::<ethers::types::H256>().unwrap()
}

pub macro address($hex_literal:expr) {
    $hex_literal.parse::<ethers::types::Address>().unwrap()
}

pub macro bytes($hex_literal:expr) {{
    let hex_string = $hex_literal;
    let stripped = if let Some(stripped) = hex_string.strip_prefix("0x") {
        stripped
    } else {
        &hex_string
    };
    hex::decode(stripped)
        .expect("Invalid hex string")
        .try_into()
        .expect(&format!(
            "Wrong byte length {} for hex string {}",
            stripped.len(),
            hex_string
        ))
}}

pub macro hex($bytes:expr) {{
    let bytes = $bytes;
    let mut hex_string = String::from("0x");
    hex_string.push_str(&hex::encode(bytes));
    hex_string
}}

pub fn byte_to_bits_be(input: u8) -> [bool; 8] {
    let mut bits = [false; 8];
    for i in 0..8 {
        bits[7 - i] = (input & (1 << i)) != 0;
    }
    bits
}

static INIT: Once = Once::new();

pub fn setup_logger() {
    INIT.call_once(|| {
        if std::env::args().any(|arg| arg == "--show-output") {
            let mut builder_logger = env_logger::Builder::from_default_env();
            builder_logger.format_timestamp(None);
            builder_logger.filter_level(LevelFilter::Trace);
            builder_logger.init();
        }
    });
}<|MERGE_RESOLUTION|>--- conflicted
+++ resolved
@@ -1,10 +1,9 @@
-<<<<<<< HEAD
 pub mod serializer;
-=======
+
 use std::sync::Once;
 
 use log::LevelFilter;
->>>>>>> d4c51c88
+
 
 pub macro bytes32($hex_literal:expr) {
     $hex_literal.parse::<ethers::types::H256>().unwrap()
